@import "util";
@import "header";
@import "steplist";
@import "buttons";
@import "modals";

nav {
    display: flex;
}

ul {
    list-style-type: none;
    margin: 0;
    padding: 0;
}

li {
    line-height: 40px;
}

a {
    cursor: pointer;
    cursor: auto;
}

input {
    border: none;
}

table {
    @include grid-col-full(10);
    @include offset-v(1, 1);
    tr {
        flex-wrap: wrap;
        line-height: 40px;
        th {
            text-align: left;
            @include grid-col-full(3);
        }
        td {
            @include grid-col-full(2);
            text-align: center;
            font-size: $basesize;
            &.coords {
                @include grid-col-full(1);
            }
        }
    }
}

div.error {
    @include rect(19, 3);
    @include offset-v(1, 0);
    overflow-y: scroll;
    font-size: 16px;
    font-weight: 600;
    height: 40px;
    div {
        display: flex;
        justify-content: center;
        span {
            font-weight: 200;
            border: 1px solid rgba(140, 0, 110, 1);
            border-radius: 50%;
            width: 18px;
            height: 18px;
            margin: 10px;
            color: rgba(140, 0, 110, 1);
            line-height: 18px;
        }
        line-height: 40px;
        color: rgba(140, 0, 110, 1);
    }
}

.coords {
    input {
        pointer-events: none;
        text-align: center;
        @include grid-col-full(1);
        border: none;
        margin: 0;
        padding: 0;
        background: lighten($primary-brand, 40%);
        line-height: 40px;
    }
}


/************************
Wizard Screens
************************/

.wrapper {
    @include grid-row();
}

.instructions {
    height: 40px;
    line-height: 40px;
    display: block;
}

#task-pane {
    display: flex;
    section {
        @include grid-col-full(19);
        @include offset(1, 0);
        display: flex;
        flex-direction: column;
        .step {
            display: flex;
            flex-wrap: wrap;
            min-height: 440px;
        }
        .step-connect {
            flex-direction: column;
            justify-content: center;
            align-items: center;
            text-align: center;
            div.connect {
                @include rect(6, 2);
                @include offset-v(0, 1);
                select {
                    background: $primary-brand;
                    border-radius: 0px;
                    border: none;
                    -webkit-appearance: none;
                    outline: none;
                    color: white;
                    @include btn-col-a(6);
                    padding-left: $gutter-width*2;
                    background-image: url("../assets/img/caret.png");
                    background-repeat: no-repeat;
                    background-position: 95% 50%;
                    color: white;
                }
            }
            div.connected {
                display: flex;
                justify-content: center;
                @include rect(10,
                1);
                @include offset-v(0,
                2);
                .btn-connect {
                    @include offset(2,
                    2);
                }
                p {
                    line-height: 40px;
                    font-size: 16px;
                    padding: 0;
                }
            }
        }
        .step-error,
        .step-upload {
            @include rect(7,
            4);
            @include offset(6,
            5);
            flex-direction: column;
            justify-content: center;
            align-content: flex-start;
            text-align: center;
            #uploadFile {
                @include btn-col-f(5);
                @include offset(1,
                1);
                @include offset-v(1,
                1);
                margin: 0;
                padding: 0;
                border: none;
                text-align: center;
                line-height: $baseline;
            }
            .fileUpload {
                @include btn-col-f(5);
                @include offset(1,
                1);
                @include offset-v(1,
                4);
                position: relative;
                overflow: hidden;
                background-color: $primary-brand;
                color: white;
                &:hover {
                    background: lighten($primary-brand, 20%);
                }
            }
            .fileUpload input.upload {
                position: absolute;
                top: 0;
                right: 0;
                margin: 15px;
                padding: 0;
                font-size: 30px;
                cursor: pointer;
                opacity: 0;
                filter: alpha(opacity=0);
            }
        }
        .step-run {
            width:100%;
            flex-direction: column;
            justify-content: center;
            align-items: center;
            text-align: center;
            .run-info {
                @include rect(10,5);
                //display: flex;
                justify-content: left;

                .current-command, .progress{
                    @include rect(10,1);
                    @include offset-v(1,0)
                }

                .progress{
                    background-color: $secondary-brand;
                    color:white;
                }
            }
            .run-modal {
                @include grid-col-full(5);
                //@include offset-v(2,2);

            }
        }
        nav {
            display: flex;
            justify-content: space-between;
            //@include offset-v(1, 1);
            a {
                @include btn-col-f(4);
                font-size: 15px;
                outline: 1px solid $primary-link;
                &.first,
                &.last {
                    visibility: hidden;
                }
            }
            .help {
                @include btn-col-f(1);
            }
        }
    }
}


/************************
Deck|Container
************************/

.move {
    @include grid-col-full(6);
    .jog {
        display: flex;
        flex-wrap: wrap;
    }
    .increment {
        @include grid-col-full(7);
        @include offset(0,
        6);
        span {
            display: flex;
            flex-wrap: wrap;
        }
    }
    .deck {
        @include grid-col-full(5);
        span {
            display: flex;
            flex-wrap: wrap;
        }
    }
}

.save-deck {
    @include grid-col-full(8);
    @include offset(5,
    0);
    .coords {
        display: flex;
        flex-wrap: wrap;
        @include grid-col-full(8);
        @include offset-v(0,
        1);
    }
    .calibration-modal {
        display: flex;
        flex-wrap: wrap;
        @include grid-col-full(8);
        .well-img {
            @include rect(2,
            3);
        }
        .update {
            display: flex;
            flex-wrap: wrap;
            @include grid-col-full(6);
            &.bottom {
                @include offset-v-air(3,
                0);
            }
<<<<<<< HEAD
            &.top {
                @include offset-v-air(2,
                0);
=======
            &.top{
                @include offset-v-air(1,0);
>>>>>>> 415de7ce
            }
            .position {
                @include grid-col-air(2);
                text-align: center;
            }
        }
    }
}


/************************
Pipette
************************/

.move-pipette {
    @include grid-col-full(2);
    @include offset(1,
    1);
    .plunger {
        @include grid-col-full(2);
        display: flex;
        flex-wrap: wrap;
        .jog-a {
            display: flex;
            flex-wrap: wrap;
            @include grid-col-full(1);
            @include offset(1,
            0);
        }
        .jog-b {
            display: flex;
            flex-wrap: wrap;
            @include grid-col-full(1);
            @include offset(0,
            1);
        }
    }
    .increment {
        @include grid-col-full(2);
        span {
            display: flex;
            flex-wrap: wrap;
        }
    }
}

.save-pipette {
    @include grid-col-full(8);
    .calibration-modal {
        display: flex;
        flex-wrap: wrap;
        @include grid-col-full(10);
    }
    .pipette-img {
        @include rect(3,
        6);
    }
    .update {
        @include grid-col-full(6);
        display: flex;
        flex-wrap: wrap;
        .position {
            @include grid-col-full(2);
            text-align: center;
            line-height: 40px;
        }
        .spacer {
            @include rect(6,
            1);
        }
    }
    .coords {
        display: flex;
        flex-wrap: wrap;
        @include grid-col-full(8);
        @include offset(1,
        0);
        @include offset-v(0,
        1);
    }
}

.select-container {
    @include grid-col-full(12);
    @include offset(1,
    0);
    .coords {
        display: flex;
        flex-wrap: wrap;
        @include grid-col-full(8);
        @include offset-v(0,
        1);
    }
    .calibration-modal {
        display: flex;
        flex-wrap: wrap;
        @include grid-col-full(12);
        label {
            text-align: center;
            &.position {
                @include grid-col-full(2);
            }
            &.well {
                @include grid-col-full(1);
            }
        }
        input {
            text-align: center;
            @include grid-col-air(1);
            outline: none;
            background: lighten($primary-brand, 40%);
        }
    }
}


/************************
Run Scren Styles
************************/


/************************
Pop-up Modal Styles
************************/

.infoModal {
    position: fixed;
    top: 0;
    right: 0;
    bottom: 0;
    left: 0;
    background: rgba(0, 0, 0, 0.2);
    z-index: 99999;
    opacity: 0;
    transition: opacity 400ms ease-in;
    pointer-events: none;
}

.infoModal:target {
    opacity: 1;
    pointer-events: auto;
}

.infoModal > div {
    @include rect(16,
    12);
    position: relative;
    margin: 10% auto;
    padding: 15px;
    background: #fff;
    .diagram {
        @include grid-col-full(6);
        @include offset(3,
        3);
    }
    p,
    ul li {
        @include grid-col-full(12);
        @include offset(2,
        2);
        text-align: left;
        line-height: $baseline;
    }
}

.close {
    @include btn-square-f(1);
    background: white;
    color: $primary-link;
    position: absolute;
    right: 0px;
    text-align: center;
    top: 0px;
    text-decoration: none;
}

.close:hover {
    background: $primary-link;
    color: white;
}<|MERGE_RESOLUTION|>--- conflicted
+++ resolved
@@ -305,14 +305,8 @@
                 @include offset-v-air(3,
                 0);
             }
-<<<<<<< HEAD
-            &.top {
-                @include offset-v-air(2,
-                0);
-=======
             &.top{
                 @include offset-v-air(1,0);
->>>>>>> 415de7ce
             }
             .position {
                 @include grid-col-air(2);
