--- conflicted
+++ resolved
@@ -19,17 +19,9 @@
 import type { Options } from '@opentrons/components'
 import type { Selector } from '../../types'
 
-<<<<<<< HEAD
-export type LabwareNameByModuleId = {
-  [moduleId: string]: ?{ nickname: ?string, displayName: string },
-  ...,
-}
-export const getLabwareNamesByModuleId: Selector<LabwareNameByModuleId> = createSelector(
-=======
 export const getLabwareNamesByModuleId: Selector<{|
   [moduleId: string]: ?{ nickname: string },
 |}> = createSelector(
->>>>>>> 33ae8608
   getInitialDeckSetup,
   getLabwareNicknamesById,
   (initialDeckSetup, nicknamesById) =>
