--- conflicted
+++ resolved
@@ -68,14 +68,9 @@
     assert hit
 
 
-<<<<<<< HEAD
-async def test_revision_model_parsing():
-    mag = await modules.build('', 'tempdeck', True, lambda x: None)
-=======
 async def test_revision_model_parsing(loop):
     mag = await modules.build('', 'tempdeck', True, lambda x: None, loop=loop,
                               execution_manager=ExecutionManager(loop=loop))
->>>>>>> b15d360a
     mag._device_info['model'] = 'temp_deck_v20'
     assert mag.model() == 'temperatureModuleV2'
     mag._device_info['model'] = 'temp_deck_v4.0'
