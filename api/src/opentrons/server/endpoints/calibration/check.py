--- conflicted
+++ resolved
@@ -2,11 +2,7 @@
 
 from opentrons import types
 from .session import CheckCalibrationSession, CalibrationCheckTrigger
-<<<<<<< HEAD
 from .models import JogPosition
-=======
-from .models import SpecificPipette, JogPosition
->>>>>>> b44360da
 
 
 async def get_session(request: web.Request, session) -> web.Response:
@@ -68,8 +64,6 @@
     return web.json_response(status=200)
 
 
-# TODO: BC: make this function use SpecificPipette, as it
-#  shouldn't need locations
 async def prepare_pipette(request: web.Request, session) -> web.Response:
     await session.trigger_transition(CalibrationCheckTrigger.prepare_pipette)
     return web.json_response(status=200)
@@ -80,14 +74,11 @@
     return web.json_response(status=200)
 
 
-<<<<<<< HEAD
 async def confirm_step(request: web.Request, session) -> web.Response:
     await session.trigger_transition(CalibrationCheckTrigger.go_to_next_check)
     return web.json_response(status=200)
 
 
-=======
->>>>>>> b44360da
 async def jog(request: web.Request, session: 'CheckCalibrationSession'):
     req = await request.json()
     jog_position = JogPosition(**req)
@@ -111,21 +102,5 @@
 async def confirm_tip(
         request: web.Request, session: 'CheckCalibrationSession'):
     await session.trigger_transition(
-<<<<<<< HEAD
         CalibrationCheckTrigger.confirm_tip_attached)
-    return web.json_response(status=200)
-=======
-        CalibrationCheckTrigger.confirm_tip_attached,
-        pipette.pipetteId)
-    return web.json_response(status=200)
-
-
-# TODO: cover confirm last step for pipette which should
-#  result in return tip under the hood
-# async def confirm_step(request: web.Request,
-#                        session: 'CheckCalibrationSession'):
-#     req = await request.json()
-#     pipette = SpecificPipette(**req)
-#     await session.confirm_step(pipette.pipetteId)
-#     return web.json_response(status=200)
->>>>>>> b44360da
+    return web.json_response(status=200)