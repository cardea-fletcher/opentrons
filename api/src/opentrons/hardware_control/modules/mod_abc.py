--- conflicted
+++ resolved
@@ -6,10 +6,7 @@
 from typing import Mapping, Optional
 from opentrons.config import IS_ROBOT, ROBOT_FIRMWARE_DIR
 from opentrons.hardware_control.util import use_or_initialize_loop
-<<<<<<< HEAD
-=======
 from ..execution_manager import ExecutionManager
->>>>>>> b15d360a
 from .types import BundledFirmware, UploadFunction, InterruptCallback, LiveData
 
 mod_log = logging.getLogger(__name__)
@@ -42,10 +39,7 @@
                  loop: asyncio.AbstractEventLoop = None) -> None:
         self._port = port
         self._loop = use_or_initialize_loop(loop)
-<<<<<<< HEAD
-=======
         self._execution_manager = execution_manager
->>>>>>> b15d360a
         self._device_info: Mapping[str, str]
         self._bundled_fw: Optional[BundledFirmware] = self.get_bundled_fw()
 
