--- conflicted
+++ resolved
@@ -176,7 +176,6 @@
     @property
     def load_name(self) -> str:
         return self.model.value
-<<<<<<< HEAD
 
     @property
     def module_type(self) -> ModuleType:
@@ -184,15 +183,6 @@
         return self._module_type
 
     @property
-=======
-
-    @property
-    def module_type(self) -> ModuleType:
-        """ The Moduletype """
-        return self._module_type
-
-    @property
->>>>>>> b15d360a
     def parent(self) -> LocationLabware:
         return self._parent.labware
 
@@ -453,8 +443,6 @@
         f'The specified module definition is not valid.')
 
 
-<<<<<<< HEAD
-=======
 def _load_v1_module_def(module_model: ModuleModel) -> Dict[str, Any]:
     v1names = {MagneticModuleModel.MAGNETIC_V1: 'magdeck',
                TemperatureModuleModel.TEMPERATURE_V1: 'tempdeck',
@@ -479,7 +467,6 @@
             module_model)
 
 
->>>>>>> b15d360a
 @functools.lru_cache(maxsize=128)
 def _load_module_definition(api_level: APIVersion,
                             module_model: ModuleModel) -> Dict[str, Any]:
@@ -487,29 +474,6 @@
     Load the appropriate module definition for this api version
     """
     if api_level < V2_MODULE_DEF_VERSION:
-<<<<<<< HEAD
-        v1names = {MagneticModuleModel.MAGNETIC_V1: 'magdeck',
-                   TemperatureModuleModel.TEMPERATURE_V1: 'tempdeck',
-                   ThermocyclerModuleModel.THERMOCYCLER_V1: 'thermocycler'}
-        try:
-            name = v1names[module_model]
-        except KeyError:
-            raise NoSuchModuleError(
-                f'API version {api_level} does not support the module '
-                f'{module_model.value} Please use at least version'
-                f'{V2_MODULE_DEF_VERSION} to use this module.', module_model)
-        return json.loads(load_shared_data('module/definitions/1.json'))[name]
-    else:
-        try:
-            defn = json.loads(
-                load_shared_data(
-                    f'module/definitions/2/{module_model.value}.json'))
-        except OSError:
-            raise NoSuchModuleError(
-                f'Could not find the module {module_model.value}.',
-                module_model)
-        return defn
-=======
         try:
             return _load_v1_module_def(module_model)
         except NoSuchModuleError:
@@ -523,7 +487,6 @@
                 f'{V2_MODULE_DEF_VERSION} to use this module.', module_model)
     else:
         return _load_v2_module_def(module_model)
->>>>>>> b15d360a
 
 
 def load_module(
@@ -578,10 +541,7 @@
 
 def models_compatible(model_a: ModuleModel, model_b: ModuleModel) -> bool:
     """ Check if two module models may be considered the same """
-<<<<<<< HEAD
-=======
     if model_a == model_b:
         return True
->>>>>>> b15d360a
     return model_b.value in _load_module_definition(
         V2_MODULE_DEF_VERSION, model_a)['compatibleWith']